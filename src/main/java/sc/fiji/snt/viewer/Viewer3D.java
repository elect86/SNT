--- conflicted
+++ resolved
@@ -4426,11 +4426,7 @@
 					if (failuresAndSuccesses[0] > 0)
 						guiUtils.error("" + failuresAndSuccesses[0] + " of "
 								+ (failuresAndSuccesses[0] + failuresAndSuccesses[1])
-<<<<<<< HEAD
-								+ " dropped file(s) were not imported (Console log will"
-=======
 								+ " dropped file(s) could not be imported (Console log will"
->>>>>>> e46ea876
 								+ " have more details if you have enabled \"Debug mode\").");
 					resetEscape();
 				}
@@ -5092,8 +5088,6 @@
 					update();
 				else
 					frame.managerPanel.resetProgressBar();
-<<<<<<< HEAD
-=======
 			}
 		}
 
@@ -5102,7 +5096,6 @@
 			if (frame != null && frame.managerPanel != null) {
 				frame.managerPanel.searchableBar.setStatusLabelPlaceholder(String.format(
 						"%d item(s) listed", managerList.model.size() - 1));
->>>>>>> e46ea876
 			}
 		}
 
