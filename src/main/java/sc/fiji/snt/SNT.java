--- conflicted
+++ resolved
@@ -720,29 +720,15 @@
 		this.ctSlice3d = ImgUtils.getCtSlice3d(this.dataset, channel - 1, frame - 1);
 		SNTUtils.log("Dataset dimensions: " + Arrays.toString(Intervals.dimensionsAsLongArray(dataset)));
 		SNTUtils.log("CT HyperSlice dimensions: " + Arrays.toString(Intervals.dimensionsAsLongArray(this.ctSlice3d)));
-<<<<<<< HEAD
 		statusService.showStatus("Finding stack minimum / maximum");
 		final boolean restoreROI = imp.getRoi() instanceof PointRoi;
 		if (restoreROI) imp.saveRoi();
 		imp.deleteRoi(); // if a ROI exists, compute min/ max for entire image
 		if (restoreROI) imp.restoreRoi();
-=======
 		if (!getUseSubVolumeStats()) {
 			SNTUtils.log("Computing stack statistics");
 			computeImgStats(Views.iterable(this.ctSlice3d), getStats());
 		}
-//		statusService.showStatus("Finding stack minimum / maximum");
-//		final boolean restoreROI = imp.getRoi() != null && imp.getRoi() instanceof PointRoi;
-//		if (restoreROI) imp.saveRoi();
-//		imp.deleteRoi(); // if a ROI exists, compute min/ max for entire image
-//		if (restoreROI) imp.restoreRoi();
->>>>>>> bfe8725c
-//		ImageStatistics imgStats = imp.getStatistics(ImageStatistics.MIN_MAX | ImageStatistics.MEAN |
-//				ImageStatistics.STD_DEV);
-//		this.stats.min = imgStats.min;
-//		this.stats.max = imgStats.max;
-//		this.stats.mean = imgStats.mean;
-//		this.stats.stdDev = imgStats.stdDev;
 		updateLut();
 	}
 
@@ -1638,7 +1624,7 @@
 		return tracerThreadPool.submit(currentSearchThread);
 	}
 
-	private <T extends RealType<T>> ImageStatistics computeImgStats(final Iterable<T> in,
+	protected <T extends RealType<T>> ImageStatistics computeImgStats(final Iterable<T> in,
 																	final ImageStatistics imgStats) {
 		final Pair<T, T> minMax = opService.stats().minMax(in);
 		imgStats.min = minMax.getA().getRealDouble();
@@ -2614,6 +2600,10 @@
 		return data;
 	}
 
+	public <T> IterableInterval<T> getLoadedIterable() {
+		return Views.iterable(ctSlice3d);
+	}
+
 	/**
 	 * Returns the file of the 'secondary image', if any.
 	 *
