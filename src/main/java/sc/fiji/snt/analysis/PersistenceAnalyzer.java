/*-
 * #%L
 * Fiji distribution of ImageJ for the life sciences.
 * %%
 * Copyright (C) 2010 - 2021 Fiji developers.
 * %%
 * This program is free software: you can redistribute it and/or modify
 * it under the terms of the GNU General Public License as
 * published by the Free Software Foundation, either version 3 of the
 * License, or (at your option) any later version.
 *
 * This program is distributed in the hope that it will be useful,
 * but WITHOUT ANY WARRANTY; without even the implied warranty of
 * MERCHANTABILITY or FITNESS FOR A PARTICULAR PURPOSE.  See the
 * GNU General Public License for more details.
 *
 * You should have received a copy of the GNU General Public
 * License along with this program.  If not, see
 * <http://www.gnu.org/licenses/gpl-3.0.html>.
 * #L%
 */

package sc.fiji.snt.analysis;

import net.imagej.ImageJ;
import org.jgrapht.Graphs;
import sc.fiji.snt.Path;
import sc.fiji.snt.SNTService;
import sc.fiji.snt.SNTUtils;
import sc.fiji.snt.Tree;
import sc.fiji.snt.analysis.graph.DirectedWeightedGraph;
import sc.fiji.snt.analysis.graph.SWCWeightedEdge;
import sc.fiji.snt.util.SWCPoint;

import java.util.*;

/**
 * Performs persistent homology analysis on a {@link Tree}. For an overview see
 * Kanari, L. et al. A Topological Representation of Branching Neuronal
 * Morphologies. Neuroinform 16, 3–13 (2018).
 *
 * @author Cameron Arshadi
 * @author Tiago Ferreira
 */
public class PersistenceAnalyzer {

    protected static final int FUNC_UNKNOWN = -1;
    /**
     * The geodesic (i.e., "path") distance from a node to the tree root
     */
    protected static final int FUNC_0_GEODESIC = 0;
    /**
     * The euclidean (i.e., "straight line") distance between a node and the tree root
     */
    protected static final int FUNC_1_RADIAL = 1;
    /**
     * The centrifugal branch order of a node
     */
    protected static final int FUNC_2_CENTRIFUGAL = 2;
    /**
     * The {@link Path} order of a node.
     *
     * @see Path#getOrder
     */
    protected static final int FUNC_3_PATH_ORDER = 3;
    /**
     * The X coordinate of a node
     */
    protected static final int FUNC_4_X = 4;
    /**
     * The Y coordinate of a node
     */
    protected static final int FUNC_5_Y = 5;
    /**
     * The Z coordinate of a node
     */
    protected static final int FUNC_6_Z = 6;

    private static final String[] FUNC_STRINGS = new String[7];

    static {
        FUNC_STRINGS[FUNC_0_GEODESIC] = "geodesic";
        FUNC_STRINGS[FUNC_1_RADIAL] = "radial";
        FUNC_STRINGS[FUNC_2_CENTRIFUGAL] = "centrifugal";
        FUNC_STRINGS[FUNC_3_PATH_ORDER] = "path order";
        FUNC_STRINGS[FUNC_4_X] = "x";
        FUNC_STRINGS[FUNC_5_Y] = "y";
        FUNC_STRINGS[FUNC_6_Z] = "z";
    }

    private final Tree tree;

    private final HashMap<String, ArrayList<ArrayList<Double>>> persistenceDiagramMap = new HashMap<>();
    private final HashMap<String, ArrayList<ArrayList<SWCPoint>>> persistenceNodesMap = new HashMap<>();

    private boolean nodeValuesAssigned;

    public PersistenceAnalyzer(final Tree tree) {
        this.tree = tree;
    }

    /**
     * Gets a list of supported descriptor functions.
     *
     * @return the list of available descriptors.
     */
    public static List<String> getDescriptors() {
        return Arrays.asList(FUNC_STRINGS);
    }

    /**
     * Generate Persistence Diagram using the base algorithm described by Kanari, L.,
     * Dłotko, P., Scolamiero, M. et al. A Topological Representation of Branching
     * Neuronal Morphologies. Neuroinform 16, 3–13 (2018).
     */
    private void compute(final String func) throws IllegalArgumentException {

        final int function = getNormFunction(func);
        if (function == FUNC_UNKNOWN) {
            throw new IllegalArgumentException("Unrecognizable descriptor \"" + func + "\". "
                    + "Maybe you meant one of the following?: \"" + String.join(", ", getDescriptors() + "\""));
        }

        final ArrayList<ArrayList<SWCPoint>> persistenceNodes = new ArrayList<>();
        final ArrayList<ArrayList<Double>> persistenceDiagram = new ArrayList<>();

        SNTUtils.log("Retrieving graph...");
        // Use simplified graph since geodesic distances are preserved as edge weights
        // This provides a significant performance boost over the full Graph.
        DirectedWeightedGraph graph = tree.getGraph().getSimplifiedGraph(); // IllegalArgumentException if i.e, tree has multiple roots
        final HashMap<SWCPoint, Double> descriptorMap = new HashMap<>();
        for (final SWCPoint node : graph.vertexSet()) {
            descriptorMap.put(node, descriptorFunc(graph, node, function));
        }
        final Set<SWCPoint> openSet = new HashSet<>();
        Map<SWCPoint, SWCPoint> parentMap = new HashMap<>();
        final List<SWCPoint> tips = graph.getTips();
        SWCPoint maxTip = tips.get(0);
        for (final SWCPoint t : tips) {
            openSet.add(t);
            t.v = descriptorMap.get(t);
            if (t.v > maxTip.v) {
                maxTip = t;
            }
        }
        final SWCPoint root = graph.getRoot();

        while (!openSet.contains(root)) {
            final List<SWCPoint> toRemove = new ArrayList<>();
            final List<SWCPoint> toAdd = new ArrayList<>();
            for (final SWCPoint l : openSet) {
                if (toRemove.contains(l)) continue;
                final SWCPoint p = Graphs.predecessorListOf(graph, l).get(0);
                final List<SWCPoint> children = Graphs.successorListOf(graph, p);
                if (openSet.containsAll(children)) {
                    //noinspection OptionalGetWithoutIsPresent
                    final SWCPoint survivor = children.stream().max(Comparator.comparingDouble(n -> n.v)).get();
                    toAdd.add(p);
                    for (final SWCPoint child : children) {
                        toRemove.add(child);
                        if (!child.equals(survivor)) {
                            persistenceDiagram.add(new ArrayList<>(Arrays.asList(descriptorMap.get(p), child.v)));
                            persistenceNodes.add(new ArrayList<>(Arrays.asList(p, backtrackToTip(child, parentMap))));
                        }
                    }
                    p.v = survivor.v;
                    parentMap.put(p, survivor);
                }
            }
            openSet.addAll(toAdd);
<<<<<<< HEAD
            openSet.removeAll(toRemove);
=======
            toRemove.forEach(openSet::remove);
>>>>>>> 668f7565
        }

        persistenceDiagram.add(new ArrayList<>(Arrays.asList(descriptorMap.get(root), root.v)));
        root.v = 0;
        persistenceNodes.add(new ArrayList<>(Arrays.asList(root, backtrackToTip(root, parentMap))));

        persistenceDiagramMap.put(func, persistenceDiagram);
        persistenceNodesMap.put(func, persistenceNodes);
        nodeValuesAssigned = false; // reset field so that it can be recycled by a different func
    }

    private SWCPoint backtrackToTip(SWCPoint p, Map<SWCPoint, SWCPoint> parentMap) {
        SWCPoint current = p;
        while (parentMap.containsKey(current)) {
            current = parentMap.get(current);
        }
        return current;
    }

    /**
     * Gets the persistence diagram.
     *
     * @param descriptor A descriptor for the filter function as per
     *                   {@link #getDescriptors()} (case insensitive), such as
     *                   {@code radial}, {@code geodesic}, {@code centrifugal}
     *                   (reverse Strahler), etc.
     * @return the persistence diagram
     * @throws UnknownMetricException   If {@code descriptor} is not valid
     * @throws IllegalArgumentException If the {@code tree}'s graph could not be
     *                                  obtained
     */
    public ArrayList<ArrayList<Double>> getDiagram(final String descriptor) throws UnknownMetricException, IllegalArgumentException {
        if (persistenceDiagramMap.get(descriptor) == null || persistenceDiagramMap.get(descriptor).isEmpty()) {
            compute(descriptor);
        }
        return persistenceDiagramMap.get(descriptor);
    }

    /**
     * Gets the 'barcode' for the specified filter function.
     *
     * @param descriptor A descriptor for the filter function as per
     *                   {@link #getDescriptors()} (case insensitive), such as
     *                   {@code radial}, {@code geodesic}, {@code centrifugal}
     *                   (reverse Strahler), etc.
     * @return the barcode
     * @throws UnknownMetricException   If {@code descriptor} is not valid
     * @throws IllegalArgumentException If the {@code tree}'s graph could not be
     *                                  obtained
     */
    public ArrayList<Double> getBarcode(final String descriptor) throws UnknownMetricException, IllegalArgumentException {
        final ArrayList<ArrayList<Double>> diag = getDiagram(descriptor);
        final ArrayList<Double> barcodes = new ArrayList<>(diag.size());
        diag.forEach(point -> barcodes.add(Math.abs(point.get(1) - point.get(0))));
        return barcodes;
    }

    /**
     * Gets the persistence diagram nodes.
     *
     * @param descriptor A descriptor for the filter function as per
     *                   {@link #getDescriptors()} (case insensitive), such as
     *                   {@code radial}, {@code geodesic}, {@code centrifugal}
     *                   (reverse Strahler), etc.
     * @return the persistence diagram nodes.
     * @throws UnknownMetricException   If {@code descriptor} is not valid.
     * @throws IllegalArgumentException If the {@code tree}'s graph could not be
     *                                  obtained
     */
    public ArrayList<ArrayList<SWCPoint>> getDiagramNodes(final String descriptor) {
        if (persistenceNodesMap.get(descriptor) == null || persistenceNodesMap.get(descriptor).isEmpty())
            compute(descriptor);
        return persistenceNodesMap.get(descriptor);
    }

    /**
     * Gets the persistence landscape as an N-dimensional vector, where N == numLandscapes x resolution.
     * For an overview of persistence landscapes, see
     * Bubenik, P.. (2015). Statistical topological data analysis using persistence landscapes.
     * Journal of Machine Learning Research. 16. 77-102.
     *
     * @param descriptor    A descriptor for the filter function as per
     *                      {@link #getDescriptors()} (case insensitive), such as
     *                      {@code radial}, {@code geodesic}, {@code centrifugal}
     *                      (reverse Strahler), etc.
     * @param numLandscapes the number of piecewise-linear functions to output.
     * @param resolution    the number of samples for all piecewise-linear functions.
     */
    public double[] getLandscape(final String descriptor, final int numLandscapes, final int resolution) {
        if (persistenceDiagramMap.get(descriptor) == null || persistenceDiagramMap.get(descriptor).isEmpty()) {
            compute(descriptor);
        }
        final ArrayList<ArrayList<Double>> diagram = persistenceDiagramMap.get(descriptor);
        return landscapeTransform(diagram, numLandscapes, resolution);
    }

    private double descriptorFunc(final DirectedWeightedGraph graph, final SWCPoint node, final int func) throws UnknownMetricException {
        switch (func) {
            case FUNC_0_GEODESIC:
                return geodesicDistanceToRoot(graph, node);
            case FUNC_1_RADIAL:
                return radialDistanceToRoot(graph, node);
            case FUNC_2_CENTRIFUGAL:
                if (!nodeValuesAssigned) {
                    StrahlerAnalyzer.classify(graph, true);
                    nodeValuesAssigned = true;
                }
                return node.v;
            case FUNC_3_PATH_ORDER:
                return node.getPath().getOrder();
            case FUNC_4_X:
                return node.getX();
            case FUNC_5_Y:
                return node.getY();
            case FUNC_6_Z:
                return node.getZ();
            default:
                throw new UnknownMetricException("Unrecognized Descriptor");
        }
    }

    private int getNormFunction(final String func) {
        if (func == null || func.trim().isEmpty()) return FUNC_UNKNOWN;
        for (int i = 0; i < FUNC_STRINGS.length; i++) {
            if (FUNC_STRINGS[i].equalsIgnoreCase(func)) return i;
        }
        final String normFunc = func.toLowerCase();
        if ((normFunc.contains("reverse") && normFunc.contains("strahler"))) {
            return FUNC_2_CENTRIFUGAL;
        }
        if (normFunc.contains("path") && normFunc.contains("order")) {
            return FUNC_3_PATH_ORDER;
        }
        if (!normFunc.contains("depth")) {
            return FUNC_6_Z;
        }
        return FUNC_UNKNOWN;
    }

    private double geodesicDistanceToRoot(final DirectedWeightedGraph graph, SWCPoint node) {
        double distance = 0;
        if (node.parent == -1)
            return 0.0;
        while (node.parent != -1) {
            final SWCPoint p = Graphs.predecessorListOf(graph, node).get(0);
            final SWCWeightedEdge incomingEdge = graph.getEdge(p, node);
            final double weight = incomingEdge.getWeight();
            distance += weight;
            node = p;
        }
        return distance;
    }

    private double radialDistanceToRoot(final DirectedWeightedGraph graph, final SWCPoint node) {
        return graph.getRoot().distanceTo(node);
    }

    private double[] getMinMax(ArrayList<ArrayList<Double>> diagram) {
        double minX = Double.MAX_VALUE;
        double maxY = -Double.MAX_VALUE;
        for (ArrayList<Double> point : diagram) {
            if (point.get(0) < minX) minX = point.get(0);
            if (point.get(1) > maxY) maxY = point.get(1);
        }
        return new double[]{minX, maxY};
    }

    private double[] landscapeTransform(ArrayList<ArrayList<Double>> diagram, int numLandscapes, int resolution) {
        double[] sampleRange = getMinMax(diagram);
        Linspace xValues = new Linspace(sampleRange[0], sampleRange[1], resolution);
        double stepX = xValues.step;

        double[][] ls = new double[numLandscapes][resolution];
        for (double[] l : ls) {
            Arrays.fill(l, 0);
        }
        ArrayList<ArrayList<Double>> events = new ArrayList<>();
        for (int j = 0; j < resolution; j++) {
            events.add(new ArrayList<>());
        }
        for (ArrayList<Double> doubles : diagram) {
            double px = doubles.get(0);
            double py = doubles.get(1);
            int minIndex = Math.min(Math.max((int) Math.ceil((px - sampleRange[0]) / stepX), 0), resolution);
            int midIndex = Math.min(Math.max((int) Math.ceil((0.5 * (py + px) - sampleRange[0]) / stepX), 0), resolution);
            int maxIndex = Math.min(Math.max((int) Math.ceil((py - sampleRange[0]) / stepX), 0), resolution);
            if (minIndex < resolution && maxIndex > 0) {
<<<<<<< HEAD

=======
>>>>>>> 668f7565
                double landscapeValue = sampleRange[0] + minIndex * stepX - px;
                for (int k = minIndex; k < midIndex; k++) {
                    events.get(k).add(landscapeValue);
                    landscapeValue += stepX;
                }

                landscapeValue = py - sampleRange[0] - midIndex * stepX;
                for (int k = midIndex; k < maxIndex; k++) {
                    events.get(k).add(landscapeValue);
                    landscapeValue -= stepX;
                }
            }
        }
        for (int j = 0; j < resolution; j++) {
            events.get(j).sort(Collections.reverseOrder());
            int range = Math.min(numLandscapes, events.get(j).size());
            for (int k = 0; k < range; k++) {
                ls[k][j] = events.get(j).get(k);
            }
        }
        double[] landscape = Arrays.stream(ls)
                .flatMapToDouble(Arrays::stream)
                .toArray();
        for (int i = 0; i < landscape.length; i++) {
            landscape[i] *= Math.sqrt(2);
        }
        return landscape;
    }

    private static class Linspace {
        private final double end;
        private final double step;
        private double current;

        Linspace(double start, double end, double totalCount) {
            this.current = start;
            this.end = end;
            this.step = (end - start) / totalCount;
        }

        @SuppressWarnings("unused")
        boolean hasNext() {
            return current < (end + step / 2);
        }

        @SuppressWarnings("unused")
        double getNextDouble() {
            current += step;
            return current;
        }
    }

    /* IDE debug method */
<<<<<<< HEAD
    public static void main(final String[] args) throws InterruptedException {
=======
    public static void main(final String[] args) {
>>>>>>> 668f7565
        final ImageJ ij = new ImageJ();
        final SNTService sntService = ij.context().getService(SNTService.class);
        final Tree tree = sntService.demoTree("fractal");
        final PersistenceAnalyzer analyzer = new PersistenceAnalyzer(tree);
        final ArrayList<ArrayList<Double>> diagram = analyzer.getDiagram("radial");
        for (final ArrayList<Double> point : diagram) {
            System.out.println(point);
        }
        System.out.println(diagram.size());
        double[] landscape = analyzer.getLandscape("radial", 5, 100);
        System.out.println(landscape.length);
<<<<<<< HEAD

=======
>>>>>>> 668f7565
    }

}<|MERGE_RESOLUTION|>--- conflicted
+++ resolved
@@ -8,12 +8,12 @@
  * it under the terms of the GNU General Public License as
  * published by the Free Software Foundation, either version 3 of the
  * License, or (at your option) any later version.
- *
+ * 
  * This program is distributed in the hope that it will be useful,
  * but WITHOUT ANY WARRANTY; without even the implied warranty of
  * MERCHANTABILITY or FITNESS FOR A PARTICULAR PURPOSE.  See the
  * GNU General Public License for more details.
- *
+ * 
  * You should have received a copy of the GNU General Public
  * License along with this program.  If not, see
  * <http://www.gnu.org/licenses/gpl-3.0.html>.
@@ -168,11 +168,7 @@
                 }
             }
             openSet.addAll(toAdd);
-<<<<<<< HEAD
-            openSet.removeAll(toRemove);
-=======
             toRemove.forEach(openSet::remove);
->>>>>>> 668f7565
         }
 
         persistenceDiagram.add(new ArrayList<>(Arrays.asList(descriptorMap.get(root), root.v)));
@@ -360,10 +356,6 @@
             int midIndex = Math.min(Math.max((int) Math.ceil((0.5 * (py + px) - sampleRange[0]) / stepX), 0), resolution);
             int maxIndex = Math.min(Math.max((int) Math.ceil((py - sampleRange[0]) / stepX), 0), resolution);
             if (minIndex < resolution && maxIndex > 0) {
-<<<<<<< HEAD
-
-=======
->>>>>>> 668f7565
                 double landscapeValue = sampleRange[0] + minIndex * stepX - px;
                 for (int k = minIndex; k < midIndex; k++) {
                     events.get(k).add(landscapeValue);
@@ -417,11 +409,7 @@
     }
 
     /* IDE debug method */
-<<<<<<< HEAD
-    public static void main(final String[] args) throws InterruptedException {
-=======
     public static void main(final String[] args) {
->>>>>>> 668f7565
         final ImageJ ij = new ImageJ();
         final SNTService sntService = ij.context().getService(SNTService.class);
         final Tree tree = sntService.demoTree("fractal");
@@ -433,10 +421,6 @@
         System.out.println(diagram.size());
         double[] landscape = analyzer.getLandscape("radial", 5, 100);
         System.out.println(landscape.length);
-<<<<<<< HEAD
-
-=======
->>>>>>> 668f7565
     }
 
 }