--- conflicted
+++ resolved
@@ -2017,11 +2017,6 @@
 						// We no longer support end point joining, so we'll reverse everything
 						// and apply a 'start join';
 						SNTUtils.log("End joining no longer supported: Establishing a star-join' on reversed path");
-<<<<<<< HEAD
-						endPath = endPath.reversed(true);
-						endJoinPoint = endPath.getNodeWithoutChecks(endPath.size() -1 - endIndexInteger);
-						p.setStartJoin(endPath, endJoinPoint);
-=======
 						Path pReversed = p.reversed();
 						// replace the path in all data structures...
 						allPaths.remove(p);
@@ -2044,7 +2039,6 @@
 							}
 						}
 
->>>>>>> 668f7565
 					}
 					if (fittedID != null) {
 						final Path fitted = getPathFromID(fittedID);
