--- conflicted
+++ resolved
@@ -2869,30 +2869,17 @@
 		final ButtonGroup dataStructureButtonGroup = new ButtonGroup();
 
 		@SuppressWarnings("rawtypes")
-<<<<<<< HEAD
-		final Map<String, SNT.SearchImageType> searchMap = new TreeMap<>();
-		searchMap.put("Array (Default)", SNT.SearchImageType.ARRAY);
-		searchMap.put("Hash Table (Some minor description)", SNT.SearchImageType.MAP);
+		final Map<String, SNT.SearchImageType> searchMap = new LinkedHashMap<>();
+		searchMap.put("Map (lightweight)", SNT.SearchImageType.MAP);
+		searchMap.put("Array (fast)", SNT.SearchImageType.ARRAY);
 		searchMap.forEach((lbl, type) -> {
-=======
-		final Map<String, Class<? extends SearchImage>> searchMap = new LinkedHashMap<>();
-		searchMap.put("Hash Table (Default)", MapSearchImage.class);
-		searchMap.put("Array", ArraySearchImage.class);
-		searchMap.put("ImgLib2 ListImg", ListSearchImage.class);
-		searchMap.forEach((lbl, clss) -> {
->>>>>>> 4dacf477
 			final JRadioButtonMenuItem rbmi = new JRadioButtonMenuItem(lbl);
 			dataStructureButtonGroup.add(rbmi);
 			optionsMenu.add(rbmi);
 			rbmi.setSelected(plugin.searchImageType == type);
 			rbmi.addActionListener(e -> {
-<<<<<<< HEAD
 				plugin.searchImageType = type;
-				showStatus("Active data structure: " + lbl.substring(0, lbl.indexOf(" (")), true);
-=======
-				plugin.searchImageType = clss;
 				showStatus("Active data structure: " + lbl, true);
->>>>>>> 4dacf477
 				updateSettingsString();
 			});
 		});
